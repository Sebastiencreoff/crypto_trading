#!/usr/bin/env python
# coding: utf-8

import json
import logging
import os
<<<<<<< HEAD
from sqlalchemy import create_engine
from sqlalchemy.orm import sessionmaker

# Removed: import sqlobject
=======
import boto3
from botocore.exceptions import ClientError
import sqlobject
>>>>>>> 3c9117ec


class Config:
    def __init__(self, config_file_path): # Renamed config_file to config_file_path for clarity
        # Ensure config_file_path is absolute
        abs_config_file_path = os.path.abspath(config_file_path)

        with open(abs_config_file_path, mode='r') as f:
            self.config_data = json.load(f)

        try:
<<<<<<< HEAD
            # self.dir_path should be the directory of the config file itself
            self.dir_path = os.path.dirname(abs_config_file_path) + '/'

            # Ensure database_file path is absolute or relative to config file dir
            db_file_name = self.config_data['database_file']
            if not os.path.isabs(db_file_name):
                self.database_file = os.path.join(self.dir_path, db_file_name)
            else:
                self.database_file = db_file_name

            self.sqlalchemy_database_url = f"sqlite:///{os.path.abspath(self.database_file)}"

            self.currency = self.config_data['currency']
            self.transaction_amt = self.config_data['transactionAmt']
            self.connection_type = self.config_data['connection'] # Renamed from self.connection

            connection_cfg_name = self.config_data['connectionConfig']
            if not os.path.isabs(connection_cfg_name):
                self.connection_config_path = os.path.join(self.dir_path, connection_cfg_name)
            else:
                self.connection_config_path = connection_cfg_name

            # Load algo_config_dict from the file specified in main config
            algo_cfg_name = self.config_data['algoConfig']
            if not os.path.isabs(algo_cfg_name):
                algo_config_file_path = os.path.join(self.dir_path, algo_cfg_name)
            else:
                algo_config_file_path = algo_cfg_name

            if os.path.exists(algo_config_file_path):
                with open(algo_config_file_path, 'r') as f_algo:
                    self.algo_config_dict = json.load(f_algo)
            else:
                logging.warning(f"Algorithm configuration file not found: {algo_config_file_path}")
                self.algo_config_dict = {} # Default to empty dict if file not found

            self.delay_secs = self.config_data['delay'] # Renamed from self.delay
=======
            self.use_rds = os.environ.get('USE_RDS', 'False').lower() == 'true'
            self.db_secret_name = os.environ.get('DB_SECRET_NAME')
            self.dir_path = os.path.dirname(config_file) + '/'
            if not self.use_rds:
                self.database_file = self.config_dict['database_file']
            self.currency = self.config_dict['currency']
            self.transaction_amt = self.config_dict['transactionAmt']
            self.connection = self.config_dict['connection']
            self.connection_config = self.dir_path + self.config_dict['connectionConfig']
            self.algo_config = self.dir_path + self.config_dict['algoConfig']
            self.delay = self.config_dict['delay']
>>>>>>> 3c9117ec

            # SQLAlchemy engine and session factory, initialized lazily
            self._engine = None
            self._session_factory = None

<<<<<<< HEAD
            # Removed: self.pricing = 'Pricing'
            # Removed: self.db_conn = None (SQLObject specific)
=======
    def get_db_credentials_from_secrets_manager(self):
        """Fetch DB credentials from AWS Secrets Manager."""
        if not self.db_secret_name:
            logging.error("DB_SECRET_NAME environment variable is not set.")
            raise ValueError("DB_SECRET_NAME not set for RDS configuration.")

        logging.info(f"Fetching DB credentials from Secrets Manager: {self.db_secret_name}")
        client = boto3.client('secretsmanager')
        try:
            get_secret_value_response = client.get_secret_value(SecretId=self.db_secret_name)
        except ClientError as e:
            logging.error(f"Error fetching secret: {e}")
            raise
        else:
            if 'SecretString' in get_secret_value_response:
                secret = get_secret_value_response['SecretString']
                return json.loads(secret)
            else:
                # Handle binary secret if needed, though unlikely for DB creds
                logging.error("SecretString not found in AWS Secrets Manager response.")
                raise ValueError("SecretString not found in AWS Secrets Manager response.")

    def setup_db(self):
        if self.use_rds:
            logging.info("Using RDS configuration.")
            creds = self.get_db_credentials_from_secrets_manager()
            db_uri = f"postgresql://{creds['username']}:{creds['password']}@{creds['host']}:{creds['port']}/{creds['dbname']}"
            logging.info(f"RDS DB URI: postgresql://{creds['username']}:****@{creds['host']}:{creds['port']}/{creds['dbname']}")
        else:
            logging.info("Using SQLite configuration.")
            if not hasattr(self, 'database_file') or not self.database_file:
                logging.error("Database file not configured for SQLite.")
                raise ValueError("Database file not configured for SQLite.")
            db_uri = 'sqlite:{}'.format(os.path.abspath(self.database_file))
            logging.info(f"SQLite DB URI: {db_uri}")

        sqlobject.sqlhub.processConnection = sqlobject.dbconnection.connectionForURI(db_uri)
        self.db_conn = sqlobject.sqlhub.processConnection
>>>>>>> 3c9117ec

        except KeyError as e:
            logging.exception(f'Error in configuration file: Missing key {e}')
            raise # Re-raise the exception to make it clear config loading failed

    def get_engine(self):
        if self._engine is None:
            if not self.sqlalchemy_database_url:
                raise ValueError("SQLAlchemy database URL is not set.")
            logging.info(f"Creating SQLAlchemy engine for URL: {self.sqlalchemy_database_url}")
            self._engine = create_engine(self.sqlalchemy_database_url)
        return self._engine

    def get_session(self):
        if self._session_factory is None:
            engine = self.get_engine()
            self._session_factory = sessionmaker(bind=engine)
            logging.info("SQLAlchemy session factory created.")
        return self._session_factory()

    # Removed setup_db(self) method


def init(config_file_path): # Renamed config_file to config_file_path
    """Initializes and returns a Config object."""
    logging.info(f"Initializing configuration from: {config_file_path}")
    conf = Config(config_file_path)
    # Removed: conf.setup_db()
    # Optionally, can try to establish a DB connection here to catch errors early
    # try:
    #     engine = conf.get_engine()
    #     with engine.connect() as connection: # Test connection
    #         logging.info("Database connection successful via SQLAlchemy engine.")
    # except Exception as e:
    #     logging.error(f"Failed to connect to database using SQLAlchemy engine: {e}", exc_info=True)
    #     raise
    return conf<|MERGE_RESOLUTION|>--- conflicted
+++ resolved
@@ -4,17 +4,12 @@
 import json
 import logging
 import os
-<<<<<<< HEAD
+
 from sqlalchemy import create_engine
 from sqlalchemy.orm import sessionmaker
 
-# Removed: import sqlobject
-=======
 import boto3
 from botocore.exceptions import ClientError
-import sqlobject
->>>>>>> 3c9117ec
-
 
 class Config:
     def __init__(self, config_file_path): # Renamed config_file to config_file_path for clarity
@@ -25,7 +20,6 @@
             self.config_data = json.load(f)
 
         try:
-<<<<<<< HEAD
             # self.dir_path should be the directory of the config file itself
             self.dir_path = os.path.dirname(abs_config_file_path) + '/'
 
@@ -55,6 +49,7 @@
             else:
                 algo_config_file_path = algo_cfg_name
 
+
             if os.path.exists(algo_config_file_path):
                 with open(algo_config_file_path, 'r') as f_algo:
                     self.algo_config_dict = json.load(f_algo)
@@ -63,67 +58,13 @@
                 self.algo_config_dict = {} # Default to empty dict if file not found
 
             self.delay_secs = self.config_data['delay'] # Renamed from self.delay
-=======
-            self.use_rds = os.environ.get('USE_RDS', 'False').lower() == 'true'
-            self.db_secret_name = os.environ.get('DB_SECRET_NAME')
-            self.dir_path = os.path.dirname(config_file) + '/'
-            if not self.use_rds:
-                self.database_file = self.config_dict['database_file']
-            self.currency = self.config_dict['currency']
-            self.transaction_amt = self.config_dict['transactionAmt']
-            self.connection = self.config_dict['connection']
-            self.connection_config = self.dir_path + self.config_dict['connectionConfig']
-            self.algo_config = self.dir_path + self.config_dict['algoConfig']
-            self.delay = self.config_dict['delay']
->>>>>>> 3c9117ec
 
             # SQLAlchemy engine and session factory, initialized lazily
             self._engine = None
             self._session_factory = None
 
-<<<<<<< HEAD
             # Removed: self.pricing = 'Pricing'
             # Removed: self.db_conn = None (SQLObject specific)
-=======
-    def get_db_credentials_from_secrets_manager(self):
-        """Fetch DB credentials from AWS Secrets Manager."""
-        if not self.db_secret_name:
-            logging.error("DB_SECRET_NAME environment variable is not set.")
-            raise ValueError("DB_SECRET_NAME not set for RDS configuration.")
-
-        logging.info(f"Fetching DB credentials from Secrets Manager: {self.db_secret_name}")
-        client = boto3.client('secretsmanager')
-        try:
-            get_secret_value_response = client.get_secret_value(SecretId=self.db_secret_name)
-        except ClientError as e:
-            logging.error(f"Error fetching secret: {e}")
-            raise
-        else:
-            if 'SecretString' in get_secret_value_response:
-                secret = get_secret_value_response['SecretString']
-                return json.loads(secret)
-            else:
-                # Handle binary secret if needed, though unlikely for DB creds
-                logging.error("SecretString not found in AWS Secrets Manager response.")
-                raise ValueError("SecretString not found in AWS Secrets Manager response.")
-
-    def setup_db(self):
-        if self.use_rds:
-            logging.info("Using RDS configuration.")
-            creds = self.get_db_credentials_from_secrets_manager()
-            db_uri = f"postgresql://{creds['username']}:{creds['password']}@{creds['host']}:{creds['port']}/{creds['dbname']}"
-            logging.info(f"RDS DB URI: postgresql://{creds['username']}:****@{creds['host']}:{creds['port']}/{creds['dbname']}")
-        else:
-            logging.info("Using SQLite configuration.")
-            if not hasattr(self, 'database_file') or not self.database_file:
-                logging.error("Database file not configured for SQLite.")
-                raise ValueError("Database file not configured for SQLite.")
-            db_uri = 'sqlite:{}'.format(os.path.abspath(self.database_file))
-            logging.info(f"SQLite DB URI: {db_uri}")
-
-        sqlobject.sqlhub.processConnection = sqlobject.dbconnection.connectionForURI(db_uri)
-        self.db_conn = sqlobject.sqlhub.processConnection
->>>>>>> 3c9117ec
 
         except KeyError as e:
             logging.exception(f'Error in configuration file: Missing key {e}')
