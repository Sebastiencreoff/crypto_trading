#!/usr/bin/env python

import datetime
import json
import logging

from . import model
from . import average # Required for isinstance check
from . import bollinger # Required for isinstance check
from . import moving_average_crossover # Required for isinstance check
from .ai_algo import AIAlgo


class AlgoMain:
    """Class which manage all algorithm to deal with data."""

    def __init__(self, config_obj): # Changed signature to accept config_obj
        """Class Initialisation."""

        # Use algo_config_dict from config_obj (assumption)
        # If algo_config_dict is nested, adjust accordingly e.g., config_obj.algo_specific_settings.algo_config_dict
        algo_config_data = config_obj.algo_config_dict if hasattr(config_obj, 'algo_config_dict') else {}
        if not algo_config_data:
            logging.warning("AlgoMain initialized with empty or missing algo_config_dict from config_obj.")

        self.algo_ifs = []
        ai_algo_instance = None
        ai_target_configs = {}

        # Use algo_config_data for configuration
        if algo_config_data.get("AIAlgo", {}).get("enabled", False):
            ai_algo_instance = AIAlgo(config_obj) # Pass the main config_obj or specific part
            ai_target_configs = ai_algo_instance.get_target_algo_configs()
            self.algo_ifs.append(ai_algo_instance)

        # Instantiate GuppyMMA
        # Each sub-algo should also be updated to accept config_obj or relevant part
        self.algo_ifs.append(average.GuppyMMA(config_obj)) # Pass config_obj

        # Instantiate Bollinger
        self.algo_ifs.append(bollinger.Bollinger(config_obj)) # Pass config_obj

        # Instantiate MovingAverageCrossover
        self.algo_ifs.append(moving_average_crossover.MovingAverageCrossover(config_obj)) # Pass config_obj

        self.max_frequencies = 0
        if self.algo_ifs:
            try:
                valid_freqs = [x.max_frequencies() for x in self.algo_ifs if hasattr(x, 'max_frequencies') and x.max_frequencies() is not None]
                if valid_freqs:
                    self.max_frequencies = max(valid_freqs)
<<<<<<< HEAD
            except AttributeError as e: # Should be less likely if sub-algos conform
                logging.warning(f"Error accessing max_frequencies from a sub-algorithm: {e}")
        # model.create() removed, should be handled by main application setup
=======
            except AttributeError as e: # Should be more specific or check hasattr more carefully
                logging.warning(f"An algorithm without max_frequencies method might be present or max_frequencies returned None: {e}")
        model.create()
>>>>>>> 3c9117ec

    def process(self, db_conn, current_value, currency): # Added db_conn
        """Process data, it returned 1 to buy and -1 to sell."""

        # Price data - model.pricing.Pricing is likely a SQLObject.
        # If so, it needs connection=db_conn. This implies model.pricing.Pricing needs refactoring.
        # For now, assuming model.save_price is the correct way to persist price ticks as per model.py refactor.
        # model.pricing.Pricing(currency=currency, # This line is problematic if Pricing is SQLObject based
        #                       date_time=datetime.datetime.now(),
        #                       value=current_value,
        #                       connection=db_conn) # Assuming Pricing is SQLObject and needs connection
        # The above line is removed as model.save_price in trading.py already handles this.
        # This process method is for calculating signals, not saving the current price tick again.

        values = []
        if self.max_frequencies > 0:
            # model.pricing.get_last_values needs db_conn if it queries DB.
            # This implies model.pricing needs refactoring.
            values = model.pricing.get_last_values(
                db_conn, # Pass db_conn
                count=self.max_frequencies,
                currency=currency)
        else:
            logging.warning("max_frequencies is 0, not fetching historical values for algo processing.")

        total_result = 0
        indicator_signals = {} # To collect signals from non-AI algos for AIAlgo
        new_algo_configs = {}  # To store configs from AIAlgo if it runs

        # First pass: Process non-AI algorithms and collect their signals
        # These signals can be used by AIAlgo
        for algo_instance in self.algo_ifs:
            if not isinstance(algo_instance, AIAlgo):
<<<<<<< HEAD
                # Sub-algo process methods also need db_conn if they access DB
                signal = algo_instance.process(db_conn, current_value, values, currency)
                indicator_signals[algo_instance.__class__.__name__] = signal
                total_result += signal

        # Process AIAlgo, passing in the collected signals
        for algo_instance in self.algo_ifs:
            if isinstance(algo_instance, AIAlgo):
                # AIAlgo's process method will need to be updated to accept db_conn and indicator_signals dict.
                ai_signal = algo_instance.process(db_conn, current_value, values, currency, indicator_signals)
                total_result += ai_signal
=======
                try:
                    signal = algo_instance.process(current_value, values, currency)
                    indicator_signals[algo_instance.__class__.__name__] = signal
                    total_result += signal
                    logging.debug(f"Signal from {algo_instance.__class__.__name__}: {signal}. Current total: {total_result}")
                except Exception as e:
                    logging.error(f"Error processing {algo_instance.__class__.__name__}: {e}", exc_info=True)


        # Second pass: Process AIAlgo if it exists
        # AIAlgo uses the indicator_signals from other algorithms
        ai_algo_processed_successfully = False
        for algo_instance in self.algo_ifs:
            if isinstance(algo_instance, AIAlgo):
                try:
                    # AIAlgo's process method now returns its signal and a dictionary of new configurations
                    ai_signal, received_configs = algo_instance.process(current_value, values, currency, indicator_signals)
                    total_result += ai_signal
                    new_algo_configs = received_configs # Store the new configs from AIAlgo
                    ai_algo_processed_successfully = True # Mark that AIAlgo has been processed
                    logging.debug(f"Signal from AIAlgo: {ai_signal}. Current total: {total_result}")
                    if new_algo_configs:
                        logging.info(f"AIAlgo produced new configurations: {new_algo_configs}")
                    else:
                        logging.debug("AIAlgo did not produce new configurations this cycle.")
                    break # Assuming only one AIAlgo instance needs to be processed
                except Exception as e:
                    logging.error(f"Error processing AIAlgo: {e}", exc_info=True)
                    # In case of an error in AIAlgo, new_algo_configs remains empty or its last state

        # Third pass: If AIAlgo was processed successfully and returned new configs, update other algos
        if ai_algo_processed_successfully and new_algo_configs:
            for algo_to_update in self.algo_ifs:
                # Do not try to update AIAlgo with its own generated configs in this loop
                if not isinstance(algo_to_update, AIAlgo):
                    algo_name = algo_to_update.__class__.__name__
                    if algo_name in new_algo_configs:
                        try:
                            logging.info(f"AlgoMain: Attempting to update {algo_name} with new config from AIAlgo: {new_algo_configs[algo_name]}")
                            algo_to_update.update_config(new_algo_configs[algo_name])
                            # Individual update_config methods should have their own success/failure logging
                        except Exception as e:
                            logging.error(f"AlgoMain: Error updating {algo_name} with new config: {e}", exc_info=True)
                    else:
                        logging.debug(f"AlgoMain: No new config from AIAlgo for {algo_name} in this cycle.")
        elif ai_algo_processed_successfully: # AIAlgo ran but new_algo_configs is empty
            logging.debug("AlgoMain: AIAlgo ran but provided no new configurations to apply.")

>>>>>>> 3c9117ec

        logging.info('AlgoMain: Total result for %s after all algos: %d', currency, total_result)
        return total_result

    def reset(self, db_conn, currency): # Added db_conn and currency
        logging.info(f"AlgoMain: Resetting model data for currency {currency}.")
        model.reset(db_conn, currency) # Pass db_conn and currency
        # Optionally, reset internal states of sub-algorithms if they have reset methods
        for algo_instance in self.algo_ifs:
            if hasattr(algo_instance, 'reset'):
                # Sub-algo reset methods might also need db_conn and currency
                try:
                    algo_instance.reset(db_conn, currency)
                except TypeError: # Handle if their reset doesn't take args yet
                    logging.warning(f"Could not call reset on {algo_instance.__class__.__name__} with db_conn/currency. Attempting without.")
                    try:
                        algo_instance.reset()
                    except Exception as e:
                         logging.error(f"Failed to call reset on {algo_instance.__class__.__name__}: {e}")

        logging.info(f"AlgoMain: Reset complete for currency {currency}.")<|MERGE_RESOLUTION|>--- conflicted
+++ resolved
@@ -49,15 +49,9 @@
                 valid_freqs = [x.max_frequencies() for x in self.algo_ifs if hasattr(x, 'max_frequencies') and x.max_frequencies() is not None]
                 if valid_freqs:
                     self.max_frequencies = max(valid_freqs)
-<<<<<<< HEAD
-            except AttributeError as e: # Should be less likely if sub-algos conform
-                logging.warning(f"Error accessing max_frequencies from a sub-algorithm: {e}")
-        # model.create() removed, should be handled by main application setup
-=======
             except AttributeError as e: # Should be more specific or check hasattr more carefully
                 logging.warning(f"An algorithm without max_frequencies method might be present or max_frequencies returned None: {e}")
         model.create()
->>>>>>> 3c9117ec
 
     def process(self, db_conn, current_value, currency): # Added db_conn
         """Process data, it returned 1 to buy and -1 to sell."""
@@ -91,7 +85,6 @@
         # These signals can be used by AIAlgo
         for algo_instance in self.algo_ifs:
             if not isinstance(algo_instance, AIAlgo):
-<<<<<<< HEAD
                 # Sub-algo process methods also need db_conn if they access DB
                 signal = algo_instance.process(db_conn, current_value, values, currency)
                 indicator_signals[algo_instance.__class__.__name__] = signal
@@ -103,56 +96,8 @@
                 # AIAlgo's process method will need to be updated to accept db_conn and indicator_signals dict.
                 ai_signal = algo_instance.process(db_conn, current_value, values, currency, indicator_signals)
                 total_result += ai_signal
-=======
-                try:
-                    signal = algo_instance.process(current_value, values, currency)
-                    indicator_signals[algo_instance.__class__.__name__] = signal
-                    total_result += signal
-                    logging.debug(f"Signal from {algo_instance.__class__.__name__}: {signal}. Current total: {total_result}")
-                except Exception as e:
-                    logging.error(f"Error processing {algo_instance.__class__.__name__}: {e}", exc_info=True)
+                 
 
-
-        # Second pass: Process AIAlgo if it exists
-        # AIAlgo uses the indicator_signals from other algorithms
-        ai_algo_processed_successfully = False
-        for algo_instance in self.algo_ifs:
-            if isinstance(algo_instance, AIAlgo):
-                try:
-                    # AIAlgo's process method now returns its signal and a dictionary of new configurations
-                    ai_signal, received_configs = algo_instance.process(current_value, values, currency, indicator_signals)
-                    total_result += ai_signal
-                    new_algo_configs = received_configs # Store the new configs from AIAlgo
-                    ai_algo_processed_successfully = True # Mark that AIAlgo has been processed
-                    logging.debug(f"Signal from AIAlgo: {ai_signal}. Current total: {total_result}")
-                    if new_algo_configs:
-                        logging.info(f"AIAlgo produced new configurations: {new_algo_configs}")
-                    else:
-                        logging.debug("AIAlgo did not produce new configurations this cycle.")
-                    break # Assuming only one AIAlgo instance needs to be processed
-                except Exception as e:
-                    logging.error(f"Error processing AIAlgo: {e}", exc_info=True)
-                    # In case of an error in AIAlgo, new_algo_configs remains empty or its last state
-
-        # Third pass: If AIAlgo was processed successfully and returned new configs, update other algos
-        if ai_algo_processed_successfully and new_algo_configs:
-            for algo_to_update in self.algo_ifs:
-                # Do not try to update AIAlgo with its own generated configs in this loop
-                if not isinstance(algo_to_update, AIAlgo):
-                    algo_name = algo_to_update.__class__.__name__
-                    if algo_name in new_algo_configs:
-                        try:
-                            logging.info(f"AlgoMain: Attempting to update {algo_name} with new config from AIAlgo: {new_algo_configs[algo_name]}")
-                            algo_to_update.update_config(new_algo_configs[algo_name])
-                            # Individual update_config methods should have their own success/failure logging
-                        except Exception as e:
-                            logging.error(f"AlgoMain: Error updating {algo_name} with new config: {e}", exc_info=True)
-                    else:
-                        logging.debug(f"AlgoMain: No new config from AIAlgo for {algo_name} in this cycle.")
-        elif ai_algo_processed_successfully: # AIAlgo ran but new_algo_configs is empty
-            logging.debug("AlgoMain: AIAlgo ran but provided no new configurations to apply.")
-
->>>>>>> 3c9117ec
 
         logging.info('AlgoMain: Total result for %s after all algos: %d', currency, total_result)
         return total_result
