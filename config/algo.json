--- conflicted
+++ resolved
@@ -28,9 +28,6 @@
     "percentage": 5.0
   },
   "Bollinger": {
-<<<<<<< HEAD
-    "frequency": 100
-=======
     "frequency": 289
   },
   "MovingAverageCrossover": {
@@ -40,6 +37,5 @@
   "AIAlgo": {
     "enabled": true,
     "model_path": "models/ai_algo_model.pth"
->>>>>>> d007be2a
   }
 }